use clap::{ArgEnum, Parser};
use rayon::prelude::*;
use roget::Guesser;

const GAMES: &str = include_str!("../answers.txt");

/// Simple program to greet a person
#[derive(Parser, Debug)]
#[clap(author, version, about, long_about = None)]
struct Args {
    #[clap(short, long, arg_enum)]
    implementation: Implementation,

    #[clap(short, long)]
    max: Option<usize>,
}

#[derive(ArgEnum, Debug, Clone, Copy)]
enum Implementation {
    Naive,
    Allocs,
    Vecrem,
    Once,
    Precalc,
    Weight,
    Prune,
    Cutoff,
}

fn main() {
    let args = Args::parse();

    match args.implementation {
        Implementation::Naive => {
            play(roget::algorithms::Naive::new, args.max);
        }
        Implementation::Allocs => {
            play(roget::algorithms::Allocs::new, args.max);
        }
        Implementation::Vecrem => {
            play(roget::algorithms::Vecrem::new, args.max);
        }
        Implementation::Once => {
            play(roget::algorithms::OnceInit::new, args.max);
        }
        Implementation::Precalc => {
            play(roget::algorithms::Precalc::new, args.max);
        }
        Implementation::Weight => {
            play(roget::algorithms::Weight::new, args.max);
        }
        Implementation::Prune => {
            play(roget::algorithms::Prune::new, args.max);
        }
        Implementation::Cutoff => {
            play(roget::algorithms::Cutoff::new, args.max);
        }
    }
}

fn play<G>(mk: impl Fn() -> G + Send + Sync, max: Option<usize>)
where
    G: Guesser,
{
    let w = roget::Wordle::new();
<<<<<<< HEAD
    let mut score = 0;
    let mut games = 0;
    for answer in GAMES.split_whitespace().take(max.unwrap_or(usize::MAX)) {
        let guesser = (mk)();
        if let Some(s) = w.play(answer, guesser) {
            games += 1;
            score += s;
            println!("guessed '{}' in {}", answer, s);
        } else {
            eprintln!("failed to guess");
        }
    }
    println!("average score: {:.2}", score as f64 / games as f64);
}

#[cfg(test)]
mod tests {
    #[test]
    fn first_10_games_with_cutoff() {
        let w = roget::Wordle::new();
        let results: Vec<_> = crate::GAMES
            .split_whitespace()
            .take(10)
            .filter_map(|answer| w.play(answer, roget::algorithms::Cutoff::new()))
            .collect();

        assert_eq!(results, [4, 4, 4, 4, 4, 5, 4, 5, 4, 2]);
    }
=======
    let games: Vec<&str> = GAMES
        .split_whitespace()
        .take(max.unwrap_or(usize::MAX))
        .collect();

    let game_scores: Vec<usize> = games
        .into_par_iter()
        .filter_map(|answer| {
            let guesser = (mk)();
            if let Some(s) = w.play(answer, guesser) {
                println!("guessed '{}' in {}", answer, s);
                Some(s)
            } else {
                eprintln!("failed to guess");
                None
            }
        })
        .collect();
        
    println!(
        "average score: {:.2}",
        game_scores.iter().sum::<usize>() as f64 / game_scores.len() as f64
    );
>>>>>>> 2c9e9d53
}<|MERGE_RESOLUTION|>--- conflicted
+++ resolved
@@ -63,36 +63,6 @@
     G: Guesser,
 {
     let w = roget::Wordle::new();
-<<<<<<< HEAD
-    let mut score = 0;
-    let mut games = 0;
-    for answer in GAMES.split_whitespace().take(max.unwrap_or(usize::MAX)) {
-        let guesser = (mk)();
-        if let Some(s) = w.play(answer, guesser) {
-            games += 1;
-            score += s;
-            println!("guessed '{}' in {}", answer, s);
-        } else {
-            eprintln!("failed to guess");
-        }
-    }
-    println!("average score: {:.2}", score as f64 / games as f64);
-}
-
-#[cfg(test)]
-mod tests {
-    #[test]
-    fn first_10_games_with_cutoff() {
-        let w = roget::Wordle::new();
-        let results: Vec<_> = crate::GAMES
-            .split_whitespace()
-            .take(10)
-            .filter_map(|answer| w.play(answer, roget::algorithms::Cutoff::new()))
-            .collect();
-
-        assert_eq!(results, [4, 4, 4, 4, 4, 5, 4, 5, 4, 2]);
-    }
-=======
     let games: Vec<&str> = GAMES
         .split_whitespace()
         .take(max.unwrap_or(usize::MAX))
@@ -116,5 +86,19 @@
         "average score: {:.2}",
         game_scores.iter().sum::<usize>() as f64 / game_scores.len() as f64
     );
->>>>>>> 2c9e9d53
+}
+
+#[cfg(test)]
+mod tests {
+    #[test]
+    fn first_10_games_with_cutoff() {
+        let w = roget::Wordle::new();
+        let results: Vec<_> = crate::GAMES
+            .split_whitespace()
+            .take(10)
+            .filter_map(|answer| w.play(answer, roget::algorithms::Cutoff::new()))
+            .collect();
+
+        assert_eq!(results, [4, 4, 4, 4, 4, 5, 4, 5, 4, 2]);
+    }
 }